--- conflicted
+++ resolved
@@ -718,11 +718,7 @@
         pattern = {
             'source': [{'exists': True}],
             'detail-type': [{'prefix': 'core.app'}],
-<<<<<<< HEAD
-            'detail': json.dumps({
-=======
             'Detail': {
->>>>>>> de598454
                 'decription': ['this-is-event-details'],
                 'amount': [200],
                 'salary': [2000, 4000],
